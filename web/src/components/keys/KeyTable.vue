--- conflicted
+++ resolved
@@ -58,6 +58,9 @@
 
 // 對話框狀態
 const batchCheckDialogShow = ref(false);
+const batchValidationDialogShow = ref(false);
+const validationProgressShow = ref(false);
+const currentValidationJobId = ref("");
 
 // 計算屬性
 const currentGroupId = computed(() => props.selectedGroup?.id);
@@ -629,19 +632,17 @@
           </template>
           刪除密鑰
         </n-button>
-<<<<<<< HEAD
-        <n-button type="primary" size="small" @click="batchCheckDialogShow = true" :disabled="!currentGroupId">
-          <template #icon>
-            <n-icon :component="CheckmarkCircleOutline" />
-          </template>
-          一鍵檢查
-=======
         <n-button type="primary" size="small" @click="openBatchValidationDialog">
           <template #icon>
             <n-icon :component="FlashOutline" />
           </template>
           批量驗證
->>>>>>> 6ebfb232
+        </n-button>
+        <n-button type="info" size="small" @click="batchCheckDialogShow = true" :disabled="!currentGroupId">
+          <template #icon>
+            <n-icon :component="CheckmarkCircleOutline" />
+          </template>
+          一鍵檢查
         </n-button>
       </div>
       <div class="toolbar-right">
@@ -826,14 +827,6 @@
       @success="handleBatchDeleteSuccess"
     />
 
-<<<<<<< HEAD
-    <batch-check-dialog
-      v-if="selectedGroup?.id"
-      v-model:visible="batchCheckDialogShow"
-      :group-id="selectedGroup.id"
-      :groups="[{ label: getGroupDisplayName(selectedGroup!), value: selectedGroup.id }]"
-      @completed="loadKeys"
-=======
     <!-- 批量驗證對話框 -->
     <batch-validation-dialog
       v-model:visible="batchValidationDialogShow"
@@ -848,7 +841,15 @@
       :visible="validationProgressShow"
       @update:visible="validationProgressShow = false"
       @job-completed="handleValidationCompleted"
->>>>>>> 6ebfb232
+    />
+
+    <!-- 一鍵檢查對話框 -->
+    <batch-check-dialog
+      v-if="selectedGroup?.id"
+      v-model:visible="batchCheckDialogShow"
+      :group-id="selectedGroup.id"
+      :groups="[{ label: getGroupDisplayName(selectedGroup!), value: selectedGroup.id }]"
+      @completed="loadKeys"
     />
   </div>
 </template>

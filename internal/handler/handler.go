// Package handler provides HTTP handlers for the application
package handler

import (
	"crypto/subtle"
	"net/http"
	"time"

	"gpt-load/internal/config"
	"gpt-load/internal/services"
	"gpt-load/internal/types"

	"github.com/gin-gonic/gin"
	"go.uber.org/dig"
	"gorm.io/gorm"
)

// Server contains dependencies for HTTP handlers
type Server struct {
<<<<<<< HEAD
	DB                             *gorm.DB
	config                         types.ConfigManager
	SettingsManager                *config.SystemSettingsManager
	GroupManager                   *services.GroupManager
	KeyManualValidationService     *services.KeyManualValidationService
	EnhancedKeyValidationService   *services.EnhancedKeyValidationService
	TaskService                    *services.TaskService
	KeyService                     *services.KeyService
	KeyImportService               *services.KeyImportService
	LogService                     *services.LogService
	CommonHandler                  *CommonHandler
=======
	DB                            *gorm.DB
	config                        types.ConfigManager
	SettingsManager               *config.SystemSettingsManager
	GroupManager                  *services.GroupManager
	KeyManualValidationService    *services.KeyManualValidationService
	EnhancedKeyValidationService  *services.EnhancedKeyValidationService
	TaskService                   *services.TaskService
	KeyService                    *services.KeyService
	KeyImportService              *services.KeyImportService
	LogService                    *services.LogService
	CommonHandler                 *CommonHandler
>>>>>>> 264579b0
}

// NewServerParams defines the dependencies for the NewServer constructor.
type NewServerParams struct {
	dig.In
<<<<<<< HEAD
	DB                             *gorm.DB
	Config                         types.ConfigManager
	SettingsManager                *config.SystemSettingsManager
	GroupManager                   *services.GroupManager
	KeyManualValidationService     *services.KeyManualValidationService
	EnhancedKeyValidationService   *services.EnhancedKeyValidationService
	TaskService                    *services.TaskService
	KeyService                     *services.KeyService
	KeyImportService               *services.KeyImportService
	LogService                     *services.LogService
	CommonHandler                  *CommonHandler
=======
	DB                            *gorm.DB
	Config                        types.ConfigManager
	SettingsManager               *config.SystemSettingsManager
	GroupManager                  *services.GroupManager
	KeyManualValidationService    *services.KeyManualValidationService
	EnhancedKeyValidationService  *services.EnhancedKeyValidationService
	TaskService                   *services.TaskService
	KeyService                    *services.KeyService
	KeyImportService              *services.KeyImportService
	LogService                    *services.LogService
	CommonHandler                 *CommonHandler
>>>>>>> 264579b0
}

// NewServer creates a new handler instance with dependencies injected by dig.
func NewServer(params NewServerParams) *Server {
	return &Server{
<<<<<<< HEAD
		DB:                             params.DB,
		config:                         params.Config,
		SettingsManager:                params.SettingsManager,
		GroupManager:                   params.GroupManager,
		KeyManualValidationService:     params.KeyManualValidationService,
		EnhancedKeyValidationService:   params.EnhancedKeyValidationService,
		TaskService:                    params.TaskService,
		KeyService:                     params.KeyService,
		KeyImportService:               params.KeyImportService,
		LogService:                     params.LogService,
		CommonHandler:                  params.CommonHandler,
=======
		DB:                            params.DB,
		config:                        params.Config,
		SettingsManager:               params.SettingsManager,
		GroupManager:                  params.GroupManager,
		KeyManualValidationService:    params.KeyManualValidationService,
		EnhancedKeyValidationService:  params.EnhancedKeyValidationService,
		TaskService:                   params.TaskService,
		KeyService:                    params.KeyService,
		KeyImportService:              params.KeyImportService,
		LogService:                    params.LogService,
		CommonHandler:                 params.CommonHandler,
>>>>>>> 264579b0
	}
}

// LoginRequest represents the login request payload
type LoginRequest struct {
	AuthKey string `json:"auth_key" binding:"required"`
}

// LoginResponse represents the login response
type LoginResponse struct {
	Success bool   `json:"success"`
	Message string `json:"message"`
}

// Login handles authentication verification
func (s *Server) Login(c *gin.Context) {
	var req LoginRequest
	if err := c.ShouldBindJSON(&req); err != nil {
		c.JSON(http.StatusBadRequest, gin.H{
			"success": false,
			"message": "Invalid request format",
		})
		return
	}

	authConfig := s.config.GetAuthConfig()

	isValid := subtle.ConstantTimeCompare([]byte(req.AuthKey), []byte(authConfig.Key)) == 1

	if isValid {
		c.JSON(http.StatusOK, LoginResponse{
			Success: true,
			Message: "Authentication successful",
		})
	} else {
		c.JSON(http.StatusUnauthorized, LoginResponse{
			Success: false,
			Message: "Authentication failed",
		})
	}
}

// Health handles health check requests
func (s *Server) Health(c *gin.Context) {
	uptime := "unknown"
	if startTime, exists := c.Get("serverStartTime"); exists {
		if st, ok := startTime.(time.Time); ok {
			uptime = time.Since(st).String()
		}
	}

	c.JSON(http.StatusOK, gin.H{
		"status":    "healthy",
		"timestamp": time.Now().UTC().Format(time.RFC3339),
		"uptime":    uptime,
	})
}<|MERGE_RESOLUTION|>--- conflicted
+++ resolved
@@ -17,19 +17,6 @@
 
 // Server contains dependencies for HTTP handlers
 type Server struct {
-<<<<<<< HEAD
-	DB                             *gorm.DB
-	config                         types.ConfigManager
-	SettingsManager                *config.SystemSettingsManager
-	GroupManager                   *services.GroupManager
-	KeyManualValidationService     *services.KeyManualValidationService
-	EnhancedKeyValidationService   *services.EnhancedKeyValidationService
-	TaskService                    *services.TaskService
-	KeyService                     *services.KeyService
-	KeyImportService               *services.KeyImportService
-	LogService                     *services.LogService
-	CommonHandler                  *CommonHandler
-=======
 	DB                            *gorm.DB
 	config                        types.ConfigManager
 	SettingsManager               *config.SystemSettingsManager
@@ -41,25 +28,11 @@
 	KeyImportService              *services.KeyImportService
 	LogService                    *services.LogService
 	CommonHandler                 *CommonHandler
->>>>>>> 264579b0
 }
 
 // NewServerParams defines the dependencies for the NewServer constructor.
 type NewServerParams struct {
 	dig.In
-<<<<<<< HEAD
-	DB                             *gorm.DB
-	Config                         types.ConfigManager
-	SettingsManager                *config.SystemSettingsManager
-	GroupManager                   *services.GroupManager
-	KeyManualValidationService     *services.KeyManualValidationService
-	EnhancedKeyValidationService   *services.EnhancedKeyValidationService
-	TaskService                    *services.TaskService
-	KeyService                     *services.KeyService
-	KeyImportService               *services.KeyImportService
-	LogService                     *services.LogService
-	CommonHandler                  *CommonHandler
-=======
 	DB                            *gorm.DB
 	Config                        types.ConfigManager
 	SettingsManager               *config.SystemSettingsManager
@@ -71,25 +44,11 @@
 	KeyImportService              *services.KeyImportService
 	LogService                    *services.LogService
 	CommonHandler                 *CommonHandler
->>>>>>> 264579b0
 }
 
 // NewServer creates a new handler instance with dependencies injected by dig.
 func NewServer(params NewServerParams) *Server {
 	return &Server{
-<<<<<<< HEAD
-		DB:                             params.DB,
-		config:                         params.Config,
-		SettingsManager:                params.SettingsManager,
-		GroupManager:                   params.GroupManager,
-		KeyManualValidationService:     params.KeyManualValidationService,
-		EnhancedKeyValidationService:   params.EnhancedKeyValidationService,
-		TaskService:                    params.TaskService,
-		KeyService:                     params.KeyService,
-		KeyImportService:               params.KeyImportService,
-		LogService:                     params.LogService,
-		CommonHandler:                  params.CommonHandler,
-=======
 		DB:                            params.DB,
 		config:                        params.Config,
 		SettingsManager:               params.SettingsManager,
@@ -101,7 +60,6 @@
 		KeyImportService:              params.KeyImportService,
 		LogService:                    params.LogService,
 		CommonHandler:                 params.CommonHandler,
->>>>>>> 264579b0
 	}
 }
 
